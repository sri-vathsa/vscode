--- conflicted
+++ resolved
@@ -30,7 +30,6 @@
 const { compileBuildTask } = require('./gulpfile.compile');
 // const buildfile = require('../src/buildfile');
 
-<<<<<<< HEAD
 const REPO_ROOT = path.dirname(__dirname);
 const commit = util.getVersion(REPO_ROOT);
 const BUILD_ROOT = path.dirname(REPO_ROOT);
@@ -135,31 +134,6 @@
 	common.minifyTask('out-vscode-reh', baseUrl)
 ));
 
-=======
-const path = require('path');
-const es = require('event-stream');
-const util = require('./lib/util');
-const task = require('./lib/task');
-
-const vfs = require('vinyl-fs');
-const flatmap = require('gulp-flatmap');
-const gunzip = require('gulp-gunzip');
-const untar = require('gulp-untar');
-const File = require('vinyl');
-const fs = require('fs');
-
-const REPO_ROOT = path.dirname(__dirname);
-
-const noop = () => { return Promise.resolve(); };
-
-gulp.task('vscode-reh-win32-ia32-min', noop);
-gulp.task('vscode-reh-win32-x64-min', noop);
-gulp.task('vscode-reh-darwin-min', noop);
-gulp.task('vscode-reh-linux-x64-min', noop);
-gulp.task('vscode-reh-linux-armhf-min', noop);
-
-
->>>>>>> eddc3f4a
 function getNodeVersion() {
 	const yarnrc = fs.readFileSync(path.join(REPO_ROOT, 'remote', '.yarnrc'), 'utf8');
 	const target = /^target "(.*)"$/m.exec(yarnrc)[1];
@@ -173,10 +147,6 @@
 	}
 }
 
-<<<<<<< HEAD
-
-=======
->>>>>>> eddc3f4a
 /* Downloads the node executable used for the remote server to ./build/node-remote */
 gulp.task(task.define('node-remote', () => {
 	const VERSION = getNodeVersion();
@@ -248,7 +218,6 @@
 				}
 			}))
 	);
-<<<<<<< HEAD
 }
 
 function packageTask(platform, arch, sourceFolderName, destinationFolderName) {
@@ -451,7 +420,4 @@
 		));
 		gulp.task(vscodeREHPkgTask);
 	});
-});
-=======
-}
->>>>>>> eddc3f4a
+});