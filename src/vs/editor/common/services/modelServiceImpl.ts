--- conflicted
+++ resolved
@@ -660,186 +660,6 @@
 	}
 }
 
-<<<<<<< HEAD
-=======
-const enum Constants {
-	NO_STYLING = 0b01111111111111111111111111111111
-}
-
-class HashTableEntry {
-	public readonly tokenTypeIndex: number;
-	public readonly tokenModifierSet: number;
-	public readonly languageId: number;
-	public readonly metadata: number;
-	public next: HashTableEntry | null;
-
-	constructor(tokenTypeIndex: number, tokenModifierSet: number, languageId: number, metadata: number) {
-		this.tokenTypeIndex = tokenTypeIndex;
-		this.tokenModifierSet = tokenModifierSet;
-		this.languageId = languageId;
-		this.metadata = metadata;
-		this.next = null;
-	}
-}
-
-class HashTable {
-
-	private static _SIZES = [3, 7, 13, 31, 61, 127, 251, 509, 1021, 2039, 4093, 8191, 16381, 32749, 65521, 131071, 262139, 524287, 1048573, 2097143];
-
-	private _elementsCount: number;
-	private _currentLengthIndex: number;
-	private _currentLength: number;
-	private _growCount: number;
-	private _elements: (HashTableEntry | null)[];
-
-	constructor() {
-		this._elementsCount = 0;
-		this._currentLengthIndex = 0;
-		this._currentLength = HashTable._SIZES[this._currentLengthIndex];
-		this._growCount = Math.round(this._currentLengthIndex + 1 < HashTable._SIZES.length ? 2 / 3 * this._currentLength : 0);
-		this._elements = [];
-		HashTable._nullOutEntries(this._elements, this._currentLength);
-	}
-
-	private static _nullOutEntries(entries: (HashTableEntry | null)[], length: number): void {
-		for (let i = 0; i < length; i++) {
-			entries[i] = null;
-		}
-	}
-
-	private _hashFunc(tokenTypeIndex: number, tokenModifierSet: number, languageId: number): number {
-		const hash = (n1: number, n2: number) => (((n1 << 5) - n1) + n2) | 0;  // n1 * 31 + n2, keep as int32
-		return hash(hash(tokenTypeIndex, tokenModifierSet), languageId) % this._currentLength;
-	}
-
-	public get(tokenTypeIndex: number, tokenModifierSet: number, languageId: number): HashTableEntry | null {
-		const hash = this._hashFunc(tokenTypeIndex, tokenModifierSet, languageId);
-
-		let p = this._elements[hash];
-		while (p) {
-			if (p.tokenTypeIndex === tokenTypeIndex && p.tokenModifierSet === tokenModifierSet && p.languageId === languageId) {
-				return p;
-			}
-			p = p.next;
-		}
-
-		return null;
-	}
-
-	public add(tokenTypeIndex: number, tokenModifierSet: number, languageId: number, metadata: number): void {
-		this._elementsCount++;
-		if (this._growCount !== 0 && this._elementsCount >= this._growCount) {
-			// expand!
-			const oldElements = this._elements;
-
-			this._currentLengthIndex++;
-			this._currentLength = HashTable._SIZES[this._currentLengthIndex];
-			this._growCount = Math.round(this._currentLengthIndex + 1 < HashTable._SIZES.length ? 2 / 3 * this._currentLength : 0);
-			this._elements = [];
-			HashTable._nullOutEntries(this._elements, this._currentLength);
-
-			for (const first of oldElements) {
-				let p = first;
-				while (p) {
-					const oldNext = p.next;
-					p.next = null;
-					this._add(p);
-					p = oldNext;
-				}
-			}
-		}
-		this._add(new HashTableEntry(tokenTypeIndex, tokenModifierSet, languageId, metadata));
-	}
-
-	private _add(element: HashTableEntry): void {
-		const hash = this._hashFunc(element.tokenTypeIndex, element.tokenModifierSet, element.languageId);
-		element.next = this._elements[hash];
-		this._elements[hash] = element;
-	}
-}
-
-class SemanticColoringProviderStyling {
-
-	private readonly _hashTable: HashTable;
-
-	constructor(
-		private readonly _legend: SemanticTokensLegend,
-		private readonly _themeService: IThemeService,
-		private readonly _logService: ILogService
-	) {
-		this._hashTable = new HashTable();
-	}
-
-	public getMetadata(tokenTypeIndex: number, tokenModifierSet: number, languageId: LanguageIdentifier): number {
-		const entry = this._hashTable.get(tokenTypeIndex, tokenModifierSet, languageId.id);
-		let metadata: number;
-		if (entry) {
-			metadata = entry.metadata;
-		} else {
-			const tokenType = this._legend.tokenTypes[tokenTypeIndex];
-			const tokenModifiers: string[] = [];
-			let modifierSet = tokenModifierSet;
-			for (let modifierIndex = 0; modifierSet > 0 && modifierIndex < this._legend.tokenModifiers.length; modifierIndex++) {
-				if (modifierSet & 1) {
-					tokenModifiers.push(this._legend.tokenModifiers[modifierIndex]);
-				}
-				modifierSet = modifierSet >> 1;
-			}
-
-			const tokenStyle = this._themeService.getColorTheme().getTokenStyleMetadata(tokenType, tokenModifiers, languageId.language);
-			if (typeof tokenStyle === 'undefined') {
-				metadata = Constants.NO_STYLING;
-			} else {
-				metadata = 0;
-				if (typeof tokenStyle.italic !== 'undefined') {
-					const italicBit = (tokenStyle.italic ? FontStyle.Italic : 0) << MetadataConsts.FONT_STYLE_OFFSET;
-					metadata |= italicBit | MetadataConsts.SEMANTIC_USE_ITALIC;
-				}
-				if (typeof tokenStyle.bold !== 'undefined') {
-					const boldBit = (tokenStyle.bold ? FontStyle.Bold : 0) << MetadataConsts.FONT_STYLE_OFFSET;
-					metadata |= boldBit | MetadataConsts.SEMANTIC_USE_BOLD;
-				}
-				if (typeof tokenStyle.underline !== 'undefined') {
-					const underlineBit = (tokenStyle.underline ? FontStyle.Underline : 0) << MetadataConsts.FONT_STYLE_OFFSET;
-					metadata |= underlineBit | MetadataConsts.SEMANTIC_USE_UNDERLINE;
-				}
-				if (tokenStyle.foreground) {
-					const foregroundBits = (tokenStyle.foreground) << MetadataConsts.FOREGROUND_OFFSET;
-					metadata |= foregroundBits | MetadataConsts.SEMANTIC_USE_FOREGROUND;
-				}
-				if (metadata === 0) {
-					// Nothing!
-					metadata = Constants.NO_STYLING;
-				}
-			}
-			this._hashTable.add(tokenTypeIndex, tokenModifierSet, languageId.id, metadata);
-		}
-		if (this._logService.getLevel() === LogLevel.Trace) {
-			const type = this._legend.tokenTypes[tokenTypeIndex];
-			const modifiers = tokenModifierSet ? ' ' + this._legend.tokenModifiers.filter((_, i) => tokenModifierSet & (1 << i)).join(' ') : '';
-			this._logService.trace(`tokenStyleMetadata ${entry ? '[CACHED] ' : ''}${type}${modifiers}: foreground ${TokenMetadata.getForeground(metadata)}, fontStyle ${TokenMetadata.getFontStyle(metadata).toString(2)}`);
-		}
-		return metadata;
-	}
-
-
-}
-
-const enum SemanticColoringConstants {
-	/**
-	 * Let's aim at having 8KB buffers if possible...
-	 * So that would be 8192 / (5 * 4) = 409.6 tokens per area
-	 */
-	DesiredTokensPerArea = 400,
-
-	/**
-	 * Try to keep the total number of areas under 1024 if possible,
-	 * simply compensate by having more tokens per area...
-	 */
-	DesiredMaxAreas = 1024,
-}
-
->>>>>>> ac7d5060
 class SemanticTokensResponse {
 	constructor(
 		private readonly _provider: DocumentSemanticTokensProvider,
@@ -1050,86 +870,9 @@
 
 		if (ModelSemanticColoring._isSemanticTokens(tokens)) {
 
-<<<<<<< HEAD
 			this._currentDocumentResponse = new SemanticTokensResponse(provider, tokens.resultId, tokens.data);
 
-			const result = toMultilineTokens2(tokens, styling);
-=======
-			this._currentResponse = new SemanticTokensResponse(provider, tokens.resultId, tokens.data);
-
-			const srcData = tokens.data;
-			const tokenCount = (tokens.data.length / 5) | 0;
-			const tokensPerArea = Math.max(Math.ceil(tokenCount / SemanticColoringConstants.DesiredMaxAreas), SemanticColoringConstants.DesiredTokensPerArea);
-
-			const result: MultilineTokens2[] = [];
-
-			const languageId = this._model.getLanguageIdentifier();
-
-			let tokenIndex = 0;
-			let lastLineNumber = 1;
-			let lastStartCharacter = 0;
-			while (tokenIndex < tokenCount) {
-				const tokenStartIndex = tokenIndex;
-				let tokenEndIndex = Math.min(tokenStartIndex + tokensPerArea, tokenCount);
-
-				// Keep tokens on the same line in the same area...
-				if (tokenEndIndex < tokenCount) {
-
-					let smallTokenEndIndex = tokenEndIndex;
-					while (smallTokenEndIndex - 1 > tokenStartIndex && srcData[5 * smallTokenEndIndex] === 0) {
-						smallTokenEndIndex--;
-					}
-
-					if (smallTokenEndIndex - 1 === tokenStartIndex) {
-						// there are so many tokens on this line that our area would be empty, we must now go right
-						let bigTokenEndIndex = tokenEndIndex;
-						while (bigTokenEndIndex + 1 < tokenCount && srcData[5 * bigTokenEndIndex] === 0) {
-							bigTokenEndIndex++;
-						}
-						tokenEndIndex = bigTokenEndIndex;
-					} else {
-						tokenEndIndex = smallTokenEndIndex;
-					}
-				}
-
-				let destData = new Uint32Array((tokenEndIndex - tokenStartIndex) * 4);
-				let destOffset = 0;
-				let areaLine = 0;
-				while (tokenIndex < tokenEndIndex) {
-					const srcOffset = 5 * tokenIndex;
-					const deltaLine = srcData[srcOffset];
-					const deltaCharacter = srcData[srcOffset + 1];
-					const lineNumber = lastLineNumber + deltaLine;
-					const startCharacter = (deltaLine === 0 ? lastStartCharacter + deltaCharacter : deltaCharacter);
-					const length = srcData[srcOffset + 2];
-					const tokenTypeIndex = srcData[srcOffset + 3];
-					const tokenModifierSet = srcData[srcOffset + 4];
-					const metadata = styling.getMetadata(tokenTypeIndex, tokenModifierSet, languageId);
-
-					if (metadata !== Constants.NO_STYLING) {
-						if (areaLine === 0) {
-							areaLine = lineNumber;
-						}
-						destData[destOffset] = lineNumber - areaLine;
-						destData[destOffset + 1] = startCharacter;
-						destData[destOffset + 2] = startCharacter + length;
-						destData[destOffset + 3] = metadata;
-						destOffset += 4;
-					}
-
-					lastLineNumber = lineNumber;
-					lastStartCharacter = startCharacter;
-					tokenIndex++;
-				}
-
-				if (destOffset !== destData.length) {
-					destData = destData.subarray(0, destOffset);
-				}
-
-				const tokens = new MultilineTokens2(areaLine, new SparseEncodedTokens(destData));
-				result.push(tokens);
-			}
->>>>>>> ac7d5060
+			const result = toMultilineTokens2(tokens, styling, this._model.getLanguageIdentifier());
 
 			// Adjust incoming semantic tokens
 			if (pendingChanges.length > 0) {
