/*---------------------------------------------------------------------------------------------
 *  Copyright (c) Microsoft Corporation. All rights reserved.
 *  Licensed under the MIT License. See License.txt in the project root for license information.
 *--------------------------------------------------------------------------------------------*/

import * as path from 'path';

import { URI, UriComponents } from 'vs/base/common/uri';
import * as Objects from 'vs/base/common/objects';
import { asPromise } from 'vs/base/common/async';
import { Event, Emitter } from 'vs/base/common/event';
import { win32 } from 'vs/base/node/processes';

import { IExtensionDescription } from 'vs/workbench/services/extensions/common/extensions';

import { MainContext, MainThreadTaskShape, ExtHostTaskShape, IMainContext } from 'vs/workbench/api/node/extHost.protocol';

import * as types from 'vs/workbench/api/node/extHostTypes';
import { ExtHostWorkspace, ExtHostWorkspaceProvider } from 'vs/workbench/api/node/extHostWorkspace';
import * as vscode from 'vscode';
import {
	TaskDefinitionDTO, TaskExecutionDTO, TaskPresentationOptionsDTO,
	ProcessExecutionOptionsDTO, ProcessExecutionDTO,
	ShellExecutionOptionsDTO, ShellExecutionDTO,
	ExtensionCallbackExecutionDTO,
	TaskDTO, TaskHandleDTO, TaskFilterDTO, TaskProcessStartedDTO, TaskProcessEndedDTO, TaskSystemInfoDTO, TaskSetDTO
} from '../shared/tasks';
import { ExtHostVariableResolverService } from 'vs/workbench/api/node/extHostDebugService';
import { ExtHostDocumentsAndEditors } from 'vs/workbench/api/node/extHostDocumentsAndEditors';
import { ExtHostConfiguration } from 'vs/workbench/api/node/extHostConfiguration';
import { ExtHostTerminalService, ExtHostTerminal } from 'vs/workbench/api/node/extHostTerminalService';
import { IWorkspaceFolder } from 'vs/platform/workspace/common/workspace';
import { CancellationToken, CancellationTokenSource } from 'vs/base/common/cancellation';
import { IDisposable, dispose } from 'vs/base/common/lifecycle';

namespace TaskDefinitionDTO {
	export function from(value: vscode.TaskDefinition): TaskDefinitionDTO {
		if (value === undefined || value === null) {
			return undefined;
		}
		return value;
	}
	export function to(value: TaskDefinitionDTO): vscode.TaskDefinition {
		if (value === undefined || value === null) {
			return undefined;
		}
		return value;
	}
}

namespace TaskPresentationOptionsDTO {
	export function from(value: vscode.TaskPresentationOptions): TaskPresentationOptionsDTO {
		if (value === undefined || value === null) {
			return undefined;
		}
		return value;
	}
	export function to(value: TaskPresentationOptionsDTO): vscode.TaskPresentationOptions {
		if (value === undefined || value === null) {
			return undefined;
		}
		return value;
	}
}

namespace ProcessExecutionOptionsDTO {
	export function from(value: vscode.ProcessExecutionOptions): ProcessExecutionOptionsDTO {
		if (value === undefined || value === null) {
			return undefined;
		}
		return value;
	}
	export function to(value: ProcessExecutionOptionsDTO): vscode.ProcessExecutionOptions {
		if (value === undefined || value === null) {
			return undefined;
		}
		return value;
	}
}

namespace ProcessExecutionDTO {
	export function is(value: ShellExecutionDTO | ProcessExecutionDTO | ExtensionCallbackExecutionDTO): value is ProcessExecutionDTO {
		let candidate = value as ProcessExecutionDTO;
		return candidate && !!candidate.process;
	}
	export function from(value: vscode.ProcessExecution): ProcessExecutionDTO {
		if (value === undefined || value === null) {
			return undefined;
		}
		let result: ProcessExecutionDTO = {
			process: value.process,
			args: value.args
		};
		if (value.options) {
			result.options = ProcessExecutionOptionsDTO.from(value.options);
		}
		return result;
	}
	export function to(value: ProcessExecutionDTO): types.ProcessExecution {
		if (value === undefined || value === null) {
			return undefined;
		}
		return new types.ProcessExecution(value.process, value.args, value.options);
	}
}

namespace ShellExecutionOptionsDTO {
	export function from(value: vscode.ShellExecutionOptions): ShellExecutionOptionsDTO {
		if (value === undefined || value === null) {
			return undefined;
		}
		return value;
	}
	export function to(value: ShellExecutionOptionsDTO): vscode.ShellExecutionOptions {
		if (value === undefined || value === null) {
			return undefined;
		}
		return value;
	}
}

namespace ShellExecutionDTO {
	export function is(value: ShellExecutionDTO | ProcessExecutionDTO | ExtensionCallbackExecutionDTO): value is ShellExecutionDTO {
		let candidate = value as ShellExecutionDTO;
		return candidate && (!!candidate.commandLine || !!candidate.command);
	}
	export function from(value: vscode.ShellExecution): ShellExecutionDTO {
		if (value === undefined || value === null) {
			return undefined;
		}
		let result: ShellExecutionDTO = {
		};
		if (value.commandLine !== undefined) {
			result.commandLine = value.commandLine;
		} else {
			result.command = value.command;
			result.args = value.args;
		}
		if (value.options) {
			result.options = ShellExecutionOptionsDTO.from(value.options);
		}
		return result;
	}
	export function to(value: ShellExecutionDTO): types.ShellExecution {
		if (value === undefined || value === null) {
			return undefined;
		}
		if (value.commandLine) {
			return new types.ShellExecution(value.commandLine, value.options);
		} else {
			return new types.ShellExecution(value.command, value.args ? value.args : [], value.options);
		}
	}
}

namespace ExtensionCallbackExecutionDTO {
	export function is(value: ShellExecutionDTO | ProcessExecutionDTO | ExtensionCallbackExecutionDTO): value is ExtensionCallbackExecutionDTO {
		let candidate = value as ExtensionCallbackExecutionDTO;
		return candidate && candidate.extensionCallback === 'extensionCallback';
	}

	export function from(value: vscode.ExtensionCallbackExecution): ExtensionCallbackExecutionDTO {
		return {
			extensionCallback: 'extensionCallback'
		};
	}
}

namespace TaskHandleDTO {
	export function from(value: types.Task): TaskHandleDTO {
		let folder: UriComponents;
		if (value.scope !== undefined && typeof value.scope !== 'number') {
			folder = value.scope.uri;
		}
		return {
			id: value._id,
			workspaceFolder: folder
		};
	}
}

namespace TaskDTO {

	export function fromMany(tasks: vscode.Task[], extension: IExtensionDescription): TaskDTO[] {
		if (tasks === undefined || tasks === null) {
			return [];
		}
		let result: TaskDTO[] = [];
		for (let task of tasks) {
			let converted = from(task, extension);
			if (converted) {
				result.push(converted);
			}
		}
		return result;
	}

	export function from(value: vscode.Task, extension: IExtensionDescription): TaskDTO {
		if (value === undefined || value === null) {
			return undefined;
		}
		let execution: ShellExecutionDTO | ProcessExecutionDTO | ExtensionCallbackExecutionDTO;
		if (value.execution instanceof types.ProcessExecution) {
			execution = ProcessExecutionDTO.from(value.execution);
		} else if (value.execution instanceof types.ShellExecution) {
			execution = ShellExecutionDTO.from(value.execution);
		} else if ((<vscode.TaskWithExtensionCallback>value).executionWithExtensionCallback && (<vscode.TaskWithExtensionCallback>value).executionWithExtensionCallback instanceof types.ExtensionCallbackExecution) {
			execution = ExtensionCallbackExecutionDTO.from(<types.ExtensionCallbackExecution>(<vscode.TaskWithExtensionCallback>value).executionWithExtensionCallback);
		}

		let definition: TaskDefinitionDTO = TaskDefinitionDTO.from(value.definition);
		let scope: number | UriComponents;
		if (value.scope) {
			if (typeof value.scope === 'number') {
				scope = value.scope;
			} else {
				scope = value.scope.uri;
			}
		} else {
			// To continue to support the deprecated task constructor that doesn't take a scope, we must add a scope here:
			scope = types.TaskScope.Workspace;
		}
		if (!definition || !scope) {
			return undefined;
		}
		let group = (value.group as types.TaskGroup) ? (value.group as types.TaskGroup).id : undefined;
		let result: TaskDTO = {
			_id: (value as types.Task)._id,
			definition,
			name: value.name,
			source: {
				extensionId: extension.identifier.value,
				label: value.source,
				scope: scope
			},
			execution,
			isBackground: value.isBackground,
			group: group,
			presentationOptions: TaskPresentationOptionsDTO.from(value.presentationOptions),
			problemMatchers: value.problemMatchers,
			hasDefinedMatchers: (value as types.Task).hasDefinedMatchers,
			runOptions: (<vscode.Task>value).runOptions ? (<vscode.Task>value).runOptions : { reevaluateOnRerun: true },
		};
		return result;
	}
	export function to(value: TaskDTO, workspace: ExtHostWorkspaceProvider): types.Task {
		if (value === undefined || value === null) {
			return undefined;
		}
		let execution: types.ShellExecution | types.ProcessExecution;
		if (ProcessExecutionDTO.is(value.execution)) {
			execution = ProcessExecutionDTO.to(value.execution);
		} else if (ShellExecutionDTO.is(value.execution)) {
			execution = ShellExecutionDTO.to(value.execution);
		}
		let definition: vscode.TaskDefinition = TaskDefinitionDTO.to(value.definition);
		let scope: vscode.TaskScope.Global | vscode.TaskScope.Workspace | vscode.WorkspaceFolder;
		if (value.source) {
			if (value.source.scope !== undefined) {
				if (typeof value.source.scope === 'number') {
					scope = value.source.scope;
				} else {
					scope = workspace.resolveWorkspaceFolder(URI.revive(value.source.scope));
				}
			} else {
				scope = types.TaskScope.Workspace;
			}
		}
		if (!definition || !scope) {
			return undefined;
		}
		let result = new types.Task(definition, scope, value.name, value.source.label, execution, value.problemMatchers);
		if (value.isBackground !== undefined) {
			result.isBackground = value.isBackground;
		}
		if (value.group !== undefined) {
			result.group = types.TaskGroup.from(value.group);
		}
		if (value.presentationOptions) {
			result.presentationOptions = TaskPresentationOptionsDTO.to(value.presentationOptions);
		}
		if (value._id) {
			result._id = value._id;
		}
		return result;
	}
}

namespace TaskFilterDTO {
	export function from(value: vscode.TaskFilter): TaskFilterDTO {
		return value;
	}

	export function to(value: TaskFilterDTO): vscode.TaskFilter {
		if (!value) {
			return undefined;
		}
		return Objects.assign(Object.create(null), value);
	}
}

class TaskExecutionImpl implements vscode.TaskExecution {

	constructor(private readonly _tasks: ExtHostTask, readonly _id: string, private readonly _task: vscode.Task) {
	}

	public get task(): vscode.Task {
		return this._task;
	}

	public terminate(): void {
		this._tasks.terminateTask(this);
	}

	public fireDidStartProcess(value: TaskProcessStartedDTO): void {
	}

	public fireDidEndProcess(value: TaskProcessEndedDTO): void {
	}
}

namespace TaskExecutionDTO {
	export function to(value: TaskExecutionDTO, tasks: ExtHostTask, workspaceProvider: ExtHostWorkspaceProvider): vscode.TaskExecution {
		return new TaskExecutionImpl(tasks, value.id, TaskDTO.to(value.task, workspaceProvider));
	}
	export function from(value: vscode.TaskExecution): TaskExecutionDTO {
		return {
			id: (value as TaskExecutionImpl)._id,
			task: undefined
		};
	}
}

interface HandlerData {
	provider: vscode.TaskProvider;
	extension: IExtensionDescription;
}

class ExtensionCallbackExecutionData implements IDisposable {
	private _cancellationSource?: CancellationTokenSource;
	private readonly _onTaskExecutionComplete: Emitter<ExtensionCallbackExecutionData> = new Emitter<ExtensionCallbackExecutionData>();
	private readonly _disposables: IDisposable[] = [];
	private terminal?: vscode.Terminal;
	private terminalId?: number;

	constructor(
		private readonly callbackData: vscode.ExtensionCallbackExecution,
		private readonly terminalService: ExtHostTerminalService) {
	}

	public dispose(): void {
		dispose(this._disposables);
	}

	public get onTaskExecutionComplete(): Event<ExtensionCallbackExecutionData> {
		return this._onTaskExecutionComplete.event;
	}

	private onDidCloseTerminal(terminal: vscode.Terminal): void {
		if (this.terminal === terminal) {
			this._cancellationSource.cancel();
		}
	}

	private onDidOpenTerminal(terminal: vscode.Terminal): void {
		if (!(terminal instanceof ExtHostTerminal)) {
			throw new Error('How could this not be a extension host terminal?');
		}

		if (this.terminalId && terminal._id === this.terminalId) {
			this.startCallback(this.terminalId);
		}
	}

	public async startCallback(terminalId: number): Promise<void> {
		this.terminalId = terminalId;

		// If we have already started the extension task callback, then
		// do not start it again.
		// It is completely valid for multiple terminals to be opened
		// before the one for our task.
		if (this._cancellationSource) {
			return undefined;
		}

		const callbackTerminals: vscode.Terminal[] = this.terminalService.terminals.filter((terminal) => terminal._id === terminalId);

		if (!callbackTerminals || callbackTerminals.length === 0) {
			this._disposables.push(this.terminalService.onDidOpenTerminal(this.onDidOpenTerminal.bind(this)));
			return;
		}

		if (callbackTerminals.length !== 1) {
			throw new Error(`Expected to only have one terminal at this point`);
		}

		this.terminal = callbackTerminals[0];
		const terminalRenderer: vscode.TerminalRenderer = await this.terminalService.createTerminalRendererForTerminal(this.terminal);

		this._cancellationSource = new CancellationTokenSource();
		this._disposables.push(this._cancellationSource);

		this._disposables.push(this.terminalService.onDidCloseTerminal(this.onDidCloseTerminal.bind(this)));

		// Regardless of how the task completes, we are done with this extension callback task execution.
		this.callbackData.callback(terminalRenderer, this._cancellationSource.token).then(
			(success) => {
				this._onTaskExecutionComplete.fire(this);
			}, (rejected) => {
				this._onTaskExecutionComplete.fire(this);
			});
	}
}

export class ExtHostTask implements ExtHostTaskShape {

	private _proxy: MainThreadTaskShape;
	private _workspaceService: ExtHostWorkspace;
	private _editorService: ExtHostDocumentsAndEditors;
	private _configurationService: ExtHostConfiguration;
	private _terminalService: ExtHostTerminalService;
	private _handleCounter: number;
	private _handlers: Map<number, HandlerData>;
	private _taskExecutions: Map<string, TaskExecutionImpl>;
	private _providedExtensionCallbacks: Map<string, ExtensionCallbackExecutionData>;
	private _activeExtensionCallbacks: Map<string, ExtensionCallbackExecutionData>;

	private readonly _onDidExecuteTask: Emitter<vscode.TaskStartEvent> = new Emitter<vscode.TaskStartEvent>();
	private readonly _onDidTerminateTask: Emitter<vscode.TaskEndEvent> = new Emitter<vscode.TaskEndEvent>();

	private readonly _onDidTaskProcessStarted: Emitter<vscode.TaskProcessStartEvent> = new Emitter<vscode.TaskProcessStartEvent>();
	private readonly _onDidTaskProcessEnded: Emitter<vscode.TaskProcessEndEvent> = new Emitter<vscode.TaskProcessEndEvent>();

	constructor(
		mainContext: IMainContext,
		workspaceService: ExtHostWorkspace,
		editorService: ExtHostDocumentsAndEditors,
		configurationService: ExtHostConfiguration,
		extHostTerminalService: ExtHostTerminalService) {
		this._proxy = mainContext.getProxy(MainContext.MainThreadTask);
		this._workspaceService = workspaceService;
		this._editorService = editorService;
		this._configurationService = configurationService;
		this._terminalService = extHostTerminalService;
		this._handleCounter = 0;
		this._handlers = new Map<number, HandlerData>();
		this._taskExecutions = new Map<string, TaskExecutionImpl>();
		this._providedExtensionCallbacks = new Map<string, ExtensionCallbackExecutionData>();
		this._activeExtensionCallbacks = new Map<string, ExtensionCallbackExecutionData>();
	}

	public registerTaskProvider(extension: IExtensionDescription, provider: vscode.TaskProvider): vscode.Disposable {
		if (!provider) {
			return new types.Disposable(() => { });
		}
		let handle = this.nextHandle();
		this._handlers.set(handle, { provider, extension });
		this._proxy.$registerTaskProvider(handle);
		return new types.Disposable(() => {
			this._handlers.delete(handle);
			this._proxy.$unregisterTaskProvider(handle);
		});
	}

	public registerTaskSystem(scheme: string, info: TaskSystemInfoDTO): void {
		this._proxy.$registerTaskSystem(scheme, info);
	}

	public fetchTasks(filter?: vscode.TaskFilter): Promise<vscode.Task[]> {
		return this._proxy.$fetchTasks(TaskFilterDTO.from(filter)).then(async (values) => {
			let result: vscode.Task[] = [];
			const workspaceProvider = await this._workspaceService.getWorkspaceProvider();
			for (let value of values) {
				let task = TaskDTO.to(value, workspaceProvider);
				if (task) {
					result.push(task);
				}
			}
			return result;
		});
	}

	public async executeTask(extension: IExtensionDescription, task: vscode.Task): Promise<vscode.TaskExecution> {
		const workspaceProvider = await this._workspaceService.getWorkspaceProvider();
		let tTask = (task as types.Task);
		// We have a preserved ID. So the task didn't change.
		if (tTask._id !== undefined) {
			return this._proxy.$executeTask(TaskHandleDTO.from(tTask)).then(value => this.getTaskExecution(value, workspaceProvider, task));
		} else {
			let dto = TaskDTO.from(task, extension);
			if (dto === undefined) {
				return Promise.reject(new Error('Task is not valid'));
			}
			return this._proxy.$executeTask(dto).then(value => this.getTaskExecution(value, workspaceProvider, task));
		}
	}

	public get taskExecutions(): vscode.TaskExecution[] {
		let result: vscode.TaskExecution[] = [];
		this._taskExecutions.forEach(value => result.push(value));
		return result;
	}

	public terminateTask(execution: vscode.TaskExecution): Promise<void> {
		if (!(execution instanceof TaskExecutionImpl)) {
			throw new Error('No valid task execution provided');
		}
		return this._proxy.$terminateTask((execution as TaskExecutionImpl)._id);
	}

	public get onDidStartTask(): Event<vscode.TaskStartEvent> {
		return this._onDidExecuteTask.event;
	}

<<<<<<< HEAD
	public $onDidStartTask(execution: TaskExecutionDTO, terminalId: number): void {
		// Once a terminal is spun up for the extension callback task execution
		// this event will be fired.
		// At that point, we need to actually start the callback, but
		// only if it hasn't already begun.
		const extensionCallback: ExtensionCallbackExecutionData | undefined = this._providedExtensionCallbacks.get(execution.id);
		if (extensionCallback) {
			// TODO: Verify whether this can ever happen???
			if (this._activeExtensionCallbacks.get(execution.id) === undefined) {
				this._activeExtensionCallbacks.set(execution.id, extensionCallback);
			}

			const taskExecutionComplete: IDisposable = extensionCallback.onTaskExecutionComplete(() => {
				this.extensionCallbackTaskComplete(execution);
				taskExecutionComplete.dispose();
			});

			extensionCallback.startCallback(terminalId);
		}

=======
	public async $onDidStartTask(execution: TaskExecutionDTO): Promise<void> {
		const workspaceProvider = await this._workspaceService.getWorkspaceProvider();
>>>>>>> cb7261fc
		this._onDidExecuteTask.fire({
			execution: this.getTaskExecution(execution, workspaceProvider)
		});
	}

	public get onDidEndTask(): Event<vscode.TaskEndEvent> {
		return this._onDidTerminateTask.event;
	}

	public async $OnDidEndTask(execution: TaskExecutionDTO): Promise<void> {
		const workspaceProvider = await this._workspaceService.getWorkspaceProvider();
		const _execution = this.getTaskExecution(execution, workspaceProvider);
		this._taskExecutions.delete(execution.id);
		this.extensionCallbackTaskComplete(execution);
		this._onDidTerminateTask.fire({
			execution: _execution
		});
	}

	public get onDidStartTaskProcess(): Event<vscode.TaskProcessStartEvent> {
		return this._onDidTaskProcessStarted.event;
	}

	public async $onDidStartTaskProcess(value: TaskProcessStartedDTO): Promise<void> {
		const workspaceProvider = await this._workspaceService.getWorkspaceProvider();
		const execution = this.getTaskExecution(value.id, workspaceProvider);
		if (execution) {
			this._onDidTaskProcessStarted.fire({
				execution: execution,
				processId: value.processId
			});
		}
	}

	public get onDidEndTaskProcess(): Event<vscode.TaskProcessEndEvent> {
		return this._onDidTaskProcessEnded.event;
	}

	public async $onDidEndTaskProcess(value: TaskProcessEndedDTO): Promise<void> {
		const workspaceProvider = await this._workspaceService.getWorkspaceProvider();
		const execution = this.getTaskExecution(value.id, workspaceProvider);
		if (execution) {
			this._onDidTaskProcessEnded.fire({
				execution: execution,
				exitCode: value.exitCode
			});
		}
	}

	public $provideTasks(handle: number, validTypes: { [key: string]: boolean; }): Thenable<TaskSetDTO> {
		let handler = this._handlers.get(handle);
		if (!handler) {
			return Promise.reject(new Error('no handler found'));
		}

		// For extension callback tasks, we need to store the execution objects locally
		// since we obviously cannot send callback functions through the proxy.
		// So, clear out any existing ones.
		this._providedExtensionCallbacks.clear();

		// Set up a list of task ID promises that we can wait on
		// before returning the provided tasks. The ensures that
		// our task IDs are calculated for any extension callback tasks.
		// Knowing this ID ahead of time is needed because when a task
		// start event is fired this is when the extension callback is called.
		// The task start event is also the first time we see the ID from the main
		// thread, which is too late for us because we need to save an map
		// from an ID to an extension callback function. (Kind of a cart before the horse problem).
		let taskIdPromises: Promise<void>[] = [];
		let fetchPromise = asPromise(() => handler.provider.provideTasks(CancellationToken.None)).then(value => {
			const taskDTOs: TaskDTO[] = [];
			for (let task of value) {
				if (!task.definition || !validTypes[task.definition.type]) {
					console.warn(`The task [${task.source}, ${task.name}] uses an undefined task type. The task will be ignored in the future.`);
				}

				const taskDTO: TaskDTO = TaskDTO.from(task, handler.extension);
				taskDTOs.push(taskDTO);

				if (ExtensionCallbackExecutionDTO.is(taskDTO.execution)) {
					taskIdPromises.push(new Promise((resolve) => {
						// The ID is calculated on the main thread task side, so, let's call into it here.
						this._proxy.$createTaskId(taskDTO).then((taskId) => {
							this._providedExtensionCallbacks.set(taskId, new ExtensionCallbackExecutionData(<vscode.ExtensionCallbackExecution>(<vscode.TaskWithExtensionCallback>task).executionWithExtensionCallback, this._terminalService));
							resolve();
						});
					}));
				}
			}

			return {
				tasks: taskDTOs,
				extension: handler.extension
			};
		});

		return new Promise((resolve) => {
			fetchPromise.then((result) => {
				Promise.all(taskIdPromises).then(() => {
					resolve(result);
				});
			});
		});
	}

	public async $resolveVariables(uriComponents: UriComponents, toResolve: { process?: { name: string; cwd?: string; path?: string }, variables: string[] }): Promise<{ process?: string, variables: { [key: string]: string; } }> {
		const configProvider = await this._configurationService.getConfigProvider();
		const workspaceProvider = await this._workspaceService.getWorkspaceProvider();
		let uri: URI = URI.revive(uriComponents);
		let result = {
			process: undefined as string,
			variables: Object.create(null)
		};
		let workspaceFolder = workspaceProvider.resolveWorkspaceFolder(uri);
		let resolver = new ExtHostVariableResolverService(workspaceProvider, this._editorService, configProvider);
		let ws: IWorkspaceFolder = {
			uri: workspaceFolder.uri,
			name: workspaceFolder.name,
			index: workspaceFolder.index,
			toResource: () => {
				throw new Error('Not implemented');
			}
		};
		for (let variable of toResolve.variables) {
			result.variables[variable] = resolver.resolve(ws, variable);
		}
		if (toResolve.process !== undefined) {
			let paths: string[] | undefined = undefined;
			if (toResolve.process.path !== undefined) {
				paths = toResolve.process.path.split(path.delimiter);
				for (let i = 0; i < paths.length; i++) {
					paths[i] = resolver.resolve(ws, paths[i]);
				}
			}
			result.process = win32.findExecutable(
				resolver.resolve(ws, toResolve.process.name),
				toResolve.process.cwd !== undefined ? resolver.resolve(ws, toResolve.process.cwd) : undefined,
				paths
			);
		}
		return result;
	}

	private nextHandle(): number {
		return this._handleCounter++;
	}

	private getTaskExecution(execution: TaskExecutionDTO | string, workspaceProvider: ExtHostWorkspaceProvider, task?: vscode.Task): TaskExecutionImpl {
		if (typeof execution === 'string') {
			return this._taskExecutions.get(execution);
		}

		let result: TaskExecutionImpl = this._taskExecutions.get(execution.id);
		if (result) {
			return result;
		}
		result = new TaskExecutionImpl(this, execution.id, task ? task : TaskDTO.to(execution.task, workspaceProvider));
		this._taskExecutions.set(execution.id, result);
		return result;
	}

	private extensionCallbackTaskComplete(execution: TaskExecutionDTO): void {
		const extensionCallback: ExtensionCallbackExecutionData | undefined = this._activeExtensionCallbacks.get(execution.id);
		if (extensionCallback) {
			extensionCallback.dispose();
			this._activeExtensionCallbacks.delete(execution.id);
			this._proxy.$extensionCallbackTaskComplete(execution.id);
		}
	}
}<|MERGE_RESOLUTION|>--- conflicted
+++ resolved
@@ -22,7 +22,7 @@
 	TaskDefinitionDTO, TaskExecutionDTO, TaskPresentationOptionsDTO,
 	ProcessExecutionOptionsDTO, ProcessExecutionDTO,
 	ShellExecutionOptionsDTO, ShellExecutionDTO,
-	ExtensionCallbackExecutionDTO,
+	CustomTaskExecutionDTO,
 	TaskDTO, TaskHandleDTO, TaskFilterDTO, TaskProcessStartedDTO, TaskProcessEndedDTO, TaskSystemInfoDTO, TaskSetDTO
 } from '../shared/tasks';
 import { ExtHostVariableResolverService } from 'vs/workbench/api/node/extHostDebugService';
@@ -79,7 +79,7 @@
 }
 
 namespace ProcessExecutionDTO {
-	export function is(value: ShellExecutionDTO | ProcessExecutionDTO | ExtensionCallbackExecutionDTO): value is ProcessExecutionDTO {
+	export function is(value: ShellExecutionDTO | ProcessExecutionDTO | CustomTaskExecutionDTO): value is ProcessExecutionDTO {
 		let candidate = value as ProcessExecutionDTO;
 		return candidate && !!candidate.process;
 	}
@@ -120,7 +120,7 @@
 }
 
 namespace ShellExecutionDTO {
-	export function is(value: ShellExecutionDTO | ProcessExecutionDTO | ExtensionCallbackExecutionDTO): value is ShellExecutionDTO {
+	export function is(value: ShellExecutionDTO | ProcessExecutionDTO | CustomTaskExecutionDTO): value is ShellExecutionDTO {
 		let candidate = value as ShellExecutionDTO;
 		return candidate && (!!candidate.commandLine || !!candidate.command);
 	}
@@ -153,15 +153,15 @@
 	}
 }
 
-namespace ExtensionCallbackExecutionDTO {
-	export function is(value: ShellExecutionDTO | ProcessExecutionDTO | ExtensionCallbackExecutionDTO): value is ExtensionCallbackExecutionDTO {
-		let candidate = value as ExtensionCallbackExecutionDTO;
-		return candidate && candidate.extensionCallback === 'extensionCallback';
-	}
-
-	export function from(value: vscode.ExtensionCallbackExecution): ExtensionCallbackExecutionDTO {
+namespace CustomTaskExecutionDTO {
+	export function is(value: ShellExecutionDTO | ProcessExecutionDTO | CustomTaskExecutionDTO): value is CustomTaskExecutionDTO {
+		let candidate = value as CustomTaskExecutionDTO;
+		return candidate && candidate.customTaskExecution === 'customTaskExecution';
+	}
+
+	export function from(value: vscode.CustomTaskExecution): CustomTaskExecutionDTO {
 		return {
-			extensionCallback: 'extensionCallback'
+			customTaskExecution: 'customTaskExecution'
 		};
 	}
 }
@@ -199,13 +199,13 @@
 		if (value === undefined || value === null) {
 			return undefined;
 		}
-		let execution: ShellExecutionDTO | ProcessExecutionDTO | ExtensionCallbackExecutionDTO;
+		let execution: ShellExecutionDTO | ProcessExecutionDTO | CustomTaskExecutionDTO;
 		if (value.execution instanceof types.ProcessExecution) {
 			execution = ProcessExecutionDTO.from(value.execution);
 		} else if (value.execution instanceof types.ShellExecution) {
 			execution = ShellExecutionDTO.from(value.execution);
-		} else if ((<vscode.TaskWithExtensionCallback>value).executionWithExtensionCallback && (<vscode.TaskWithExtensionCallback>value).executionWithExtensionCallback instanceof types.ExtensionCallbackExecution) {
-			execution = ExtensionCallbackExecutionDTO.from(<types.ExtensionCallbackExecution>(<vscode.TaskWithExtensionCallback>value).executionWithExtensionCallback);
+		} else if ((<vscode.TaskWithCustomTaskExecution>value).executionWithExtensionCallback && (<vscode.TaskWithCustomTaskExecution>value).executionWithExtensionCallback instanceof types.CustomTaskExecution) {
+			execution = CustomTaskExecutionDTO.from(<types.CustomTaskExecution>(<vscode.TaskWithCustomTaskExecution>value).executionWithExtensionCallback);
 		}
 
 		let definition: TaskDefinitionDTO = TaskDefinitionDTO.from(value.definition);
@@ -344,7 +344,7 @@
 	private terminalId?: number;
 
 	constructor(
-		private readonly callbackData: vscode.ExtensionCallbackExecution,
+		private readonly callbackData: vscode.CustomTaskExecution,
 		private readonly terminalService: ExtHostTerminalService) {
 	}
 
@@ -512,8 +512,7 @@
 		return this._onDidExecuteTask.event;
 	}
 
-<<<<<<< HEAD
-	public $onDidStartTask(execution: TaskExecutionDTO, terminalId: number): void {
+	public async $onDidStartTask(execution: TaskExecutionDTO, terminalId: number): Promise<void> {
 		// Once a terminal is spun up for the extension callback task execution
 		// this event will be fired.
 		// At that point, we need to actually start the callback, but
@@ -533,10 +532,7 @@
 			extensionCallback.startCallback(terminalId);
 		}
 
-=======
-	public async $onDidStartTask(execution: TaskExecutionDTO): Promise<void> {
 		const workspaceProvider = await this._workspaceService.getWorkspaceProvider();
->>>>>>> cb7261fc
 		this._onDidExecuteTask.fire({
 			execution: this.getTaskExecution(execution, workspaceProvider)
 		});
@@ -616,11 +612,11 @@
 				const taskDTO: TaskDTO = TaskDTO.from(task, handler.extension);
 				taskDTOs.push(taskDTO);
 
-				if (ExtensionCallbackExecutionDTO.is(taskDTO.execution)) {
+				if (CustomTaskExecutionDTO.is(taskDTO.execution)) {
 					taskIdPromises.push(new Promise((resolve) => {
 						// The ID is calculated on the main thread task side, so, let's call into it here.
 						this._proxy.$createTaskId(taskDTO).then((taskId) => {
-							this._providedExtensionCallbacks.set(taskId, new ExtensionCallbackExecutionData(<vscode.ExtensionCallbackExecution>(<vscode.TaskWithExtensionCallback>task).executionWithExtensionCallback, this._terminalService));
+							this._providedExtensionCallbacks.set(taskId, new ExtensionCallbackExecutionData(<vscode.CustomTaskExecution>(<vscode.TaskWithCustomTaskExecution>task).executionWithExtensionCallback, this._terminalService));
 							resolve();
 						});
 					}));
